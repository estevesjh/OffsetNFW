--- conflicted
+++ resolved
@@ -289,22 +289,6 @@
     radbins = numpy.exp(numpy.linspace(numpy.log(0.001), numpy.log(100), num=500))
     nfw_1 = offset_nfw.NFWModel(cosmo, delta=200, rho='rho_c')
     for m, c, z in m_c_z_test_list:
-<<<<<<< HEAD
-        for i in range(100, 200, 2):
-            r0 = radbins[0]
-            upsilon = nfw_1.Upsilon_theory(radbins, m, c, z, r0)
-            comp = (nfw_1.deltasigma_theory(radbins, m, c, z) 
-                                     - (r0/radbins)**2*nfw_1.deltasigma_theory(r0, m, c, z))
-            print upsilon[0:100]
-            print comp[0:100]
-            numpy.testing.assert_equal(upsilon, 
-                                       nfw_1.deltasigma_theory(radbins, m, c, z) 
-                                     - (r0/radbins)**2*nfw_1.deltasigma_theory(r0, m, c, z))
-            numpy.testing.assert_less_than(0, upsilon[:i])
-            numpy.testing.assert_equal(0, upsilon[i])
-            numpy.testing.assert_greater(0, upsilon[i+1:]) 
-    
-=======
         for r in radbins[100:400:4]:
             numpy.testing.assert_allclose(nfw_1.Upsilon_theory(radbins, m, c, z, r).value,
                                        nfw_1.deltasigma_theory(radbins, m, c, z).value 
@@ -369,7 +353,6 @@
         numpy.testing.assert_equal, comp_z[1,0], comp_z[2,0])
 
 
->>>>>>> d7b3410a
     
 def setup_table():
     """ Generate a small interpolation table so we can test its outputs. """
